

univ : { a b c d e f g h i };

<<<<<<< HEAD
r : {} { (a b) (b c) (c d) (d e) (e f) (f g) (g h)  } ;
s : {} {c d e f g h i };
=======
r : {(a b)} { (a b) (b c) (c d) (d e) (e f) (f g)  (g h) (h i) (i j) (j k) (k l)  (l m)  (n o) (p q) (r s )} ;
s : {} {c d e f g h i j};
>>>>>>> cf93c4fa


sat

(*all a:univ, b: s | a in b.r;*)
<<<<<<< HEAD
all a:univ, b: a.(^r) | a in b.r;
(*all a:univ, b: a.(((r+r.r)+(r+r.r).(r+r.r))+((r+r.r)+(r+r.r).(r+r.r)).((r+r.r)+(r+r.r).(r+r.r))) | a in b.r ;*)
=======
all a:univ, b: (^r).s | a in b.r ;
(*
all a:univ, b: a.((((r+r.r)+(r+r.r).(r+r.r))+((r+r.r)+(r+r.r).(r+r.r)).((r+r.r)+(r+r.r).(r+r.r)))+(((r+r.r)+(r+r.r).(r+r.r))+((r+r.r)+(r+r.r).(r+r.r)).((r+r.r)+(r+r.r).(r+r.r))).(((r+r.r)+(r+r.r).(r+r.r))+((r+r.r)+(r+r.r).(r+r.r)).((r+r.r)+(r+r.r).(r+r.r))) )| a in b.r ;
*)
>>>>>>> cf93c4fa
(* some x:univ | x in x.(^r);*)
<|MERGE_RESOLUTION|>--- conflicted
+++ resolved
@@ -1,26 +1,32 @@
 
 
-univ : { a b c d e f g h i };
+univ : { a b c };
 
-<<<<<<< HEAD
-r : {} { (a b) (b c) (c d) (d e) (e f) (f g) (g h)  } ;
-s : {} {c d e f g h i };
-=======
-r : {(a b)} { (a b) (b c) (c d) (d e) (e f) (f g)  (g h) (h i) (i j) (j k) (k l)  (l m)  (n o) (p q) (r s )} ;
-s : {} {c d e f g h i j};
->>>>>>> cf93c4fa
+a : {a};
+b : {b};
+c : {c};
+r : {} { (a b) (b c)};(* (c d) (d e) (e f) (f g) (g h)  } ;*)
+(*s : {} {c d e f g h i };
+
+r2 : {(a b)} { (a b) (b c) (c d) (d e) (e f) (f g)  (g h) (h i) (i j) (j k) (k l)  (l m)  (n o) (p q) (r s )} ;
+s2 : {} {c d e f g h i j};
+*)
+
 
 
 sat
 
 (*all a:univ, b: s | a in b.r;*)
-<<<<<<< HEAD
-all a:univ, b: a.(^r) | a in b.r;
-(*all a:univ, b: a.(((r+r.r)+(r+r.r).(r+r.r))+((r+r.r)+(r+r.r).(r+r.r)).((r+r.r)+(r+r.r).(r+r.r))) | a in b.r ;*)
-=======
-all a:univ, b: (^r).s | a in b.r ;
-(*
-all a:univ, b: a.((((r+r.r)+(r+r.r).(r+r.r))+((r+r.r)+(r+r.r).(r+r.r)).((r+r.r)+(r+r.r).(r+r.r)))+(((r+r.r)+(r+r.r).(r+r.r))+((r+r.r)+(r+r.r).(r+r.r)).((r+r.r)+(r+r.r).(r+r.r))).(((r+r.r)+(r+r.r).(r+r.r))+((r+r.r)+(r+r.r).(r+r.r)).((r+r.r)+(r+r.r).(r+r.r))) )| a in b.r ;
+
+all x:univ, y: x.(^r) | x = y;
+a in b.r and a in c.r and b in c.r
+
+(*all a:univ,b:a.(((r+r.r)+(r+r.r).(r+r.r))+((r+r.r)+(r+r.r).(r+r.r)).((r+r.r)+(r+r.r).(r+r.r)))
+| a in b.r ;
 *)
->>>>>>> cf93c4fa
-(* some x:univ | x in x.(^r);*)
+
+(*all a:univ, b: (^r2).s2 | a in b.r2 ;*)
+(* all a:univ, b : a.((((r+r.r)+(r+r.r).(r+r.r))+((r+r.r)+(r+r.r).(r+r.r)).((r+r.r)+(r+r.r).(r+r.r)))+(((r+r.r)+(r+r.r).(r+r.r))+((r+r.r)+(r+r.r).(r+r.r)).((r+r.r)+(r+r.r).(r+r.r))).(((r+r.r)+(r+r.r).(r+r.r))+((r+r.r)+(r+r.r).(r+r.r)).((r+r.r)+(r+r.r).(r+r.r)))
+)| a in b.r ; *)
+
+(*some x:univ | x in x.(^r);*)
