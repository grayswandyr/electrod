--- conflicted
+++ resolved
@@ -10,6 +10,7 @@
 
 invariant
 -- husband in Woman -> lone Man
+husband in Woman->Man
 all w : Woman | lone w.husband
 
 
@@ -19,8 +20,4 @@
 husband = ~wife
 
 run
-<<<<<<< HEAD
-always (some m : Man | next some m.wife => eventually some w : Woman | w = m.wife)
-=======
-always (some m : Man | next some m.wife => eventually some w : Woman | w = m.wife)
->>>>>>> 81438d49
+always (some m : Man | next some m.wife => eventually some w : Woman | w = m.wife)